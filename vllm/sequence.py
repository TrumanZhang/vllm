"""Sequence and its related classes."""
import copy
import enum
import math
from abc import ABC, abstractmethod
from dataclasses import dataclass, field
from typing import TYPE_CHECKING, Dict, List, Optional, Tuple, Union

import torch

from vllm.lora.request import LoRARequest
from vllm.pooling_params import PoolingParams
from vllm.sampling_params import SamplingParams

if TYPE_CHECKING:
    from vllm.inputs import LLMInputs
    from vllm.multimodal import MultiModalData
    from vllm.spec_decode.metrics import SpecDecodeWorkerMetrics


@dataclass
class Logprob:
    """Infos for supporting OpenAI compatible logprobs and token ranks.

    Attributes:
        logprob: The logprob of chosen token
        rank: The vocab rank of chosen token (>=1)
        decoded_token: The decoded chosen token index
    """
    logprob: float
    rank: Optional[int] = None
    decoded_token: Optional[str] = None


# {token_id -> logprob} per each sequence group. None if the corresponding
# sequence group doesn't require prompt logprob.
PromptLogprobs = List[Optional[Dict[int, Logprob]]]
# {token_id -> logprob} for each sequence group.
SampleLogprobs = List[Dict[int, Logprob]]


class SequenceStatus(enum.IntEnum):
    """Status of a sequence."""
    WAITING = 0
    RUNNING = 1
    SWAPPED = 2
    # Note: anything after SWAPPED (2) will be considered
    # as a finished status.
    FINISHED_STOPPED = 3
    FINISHED_LENGTH_CAPPED = 4
    FINISHED_ABORTED = 5
    FINISHED_IGNORED = 6

    @staticmethod
    def is_finished(status: "SequenceStatus") -> bool:
        return status > SequenceStatus.SWAPPED

    @staticmethod
    def get_finished_reason(status: "SequenceStatus") -> Union[str, None]:
        if status == SequenceStatus.FINISHED_STOPPED:
            finish_reason = "stop"
        elif status == SequenceStatus.FINISHED_LENGTH_CAPPED:
            finish_reason = "length"
        elif status == SequenceStatus.FINISHED_ABORTED:
            finish_reason = "abort"
        elif status == SequenceStatus.FINISHED_IGNORED:
            # The ignored sequences are the sequences whose prompt lengths
            # are longer than the model's length cap. Therefore, the stop
            # reason should also be "length" as in OpenAI API.
            finish_reason = "length"
        else:
            finish_reason = None
        return finish_reason


class SequenceStage(enum.Enum):
    PREFILL = enum.auto()
    DECODE = enum.auto()


@dataclass
class RequestMetrics:
    """Metrics associated with a request.

    Attributes:
        arrival_time: The time when the request arrived.
        first_scheduled_time: The time when the request was first scheduled.
        first_token_time: The time when the first token was generated.
        time_in_queue: The time the request spent in the queue.
        finished_time: The time when the request was finished.
    """
    arrival_time: float
    last_token_time: float
    first_scheduled_time: Optional[float]
    first_token_time: Optional[float]
    time_in_queue: Optional[float]
    finished_time: Optional[float] = None


class SequenceData:
    """Data associated with a sequence.

    Args:
        prompt_token_ids: The token IDs of the prompt.
        output_token_ids: The token IDs of the output. Set to an empty list if
            None.

    Attributes:
        prompt_token_ids: The token IDs of the prompt.
        output_token_ids: The token IDs of the output.
        cumulative_logprob: The cumulative log probability of the output.
    """

    def __init__(
        self,
        prompt_token_ids: List[int],
        output_token_ids: Optional[List[int]] = None,
    ) -> None:
        if output_token_ids is None:
            output_token_ids = []

        self.prompt_token_ids = prompt_token_ids
        self._prompt_token_ids_tuple = tuple(prompt_token_ids)
        self.output_token_ids = output_token_ids
        self.cumulative_logprob = 0.0
        # The number of tokens that are computed (that run against the model).
        self._num_computed_tokens = 0
        self._stage: SequenceStage = SequenceStage.PREFILL

    def append_token_id(self, token_id: int, logprob: float) -> None:
        self.output_token_ids.append(token_id)
        self.cumulative_logprob += logprob

    def get_len(self) -> int:
        return len(self.output_token_ids) + len(self.prompt_token_ids)

    def get_prompt_len(self) -> int:
        return len(self.prompt_token_ids)

    def get_output_len(self) -> int:
        return len(self.output_token_ids)

    def get_token_ids(self) -> List[int]:
        return self.prompt_token_ids + self.output_token_ids

    def get_prefix_token_ids(
            self, num_tokens: int
    ) -> Tuple[Tuple[int, ...], Optional[Tuple[int, ...]]]:
        """Get prefix tokens, and make the return value hashable"""
        prompt_length = len(self.prompt_token_ids)
        if num_tokens > prompt_length:
            return (self._prompt_token_ids_tuple,
                    tuple(self.output_token_ids[:num_tokens - prompt_length]))
        else:
            return (self._prompt_token_ids_tuple[:num_tokens], None)

    def get_num_computed_tokens(self) -> int:
        """Return the number of prefill tokens that are already computed."""
        return self._num_computed_tokens

    def update_num_computed_tokens(self, num_new_computed_tokens: int):
        """Update number of tokens computed so far."""
        self._num_computed_tokens += num_new_computed_tokens
        assert self._num_computed_tokens <= self.get_len(), (
            self._num_computed_tokens, self.get_len())
        # If all tokens are computed, it means it is in decoding phase.
        if self.get_num_uncomputed_tokens() == 0:
            self._stage = SequenceStage.DECODE

    def reset_state_for_recompute(self) -> None:
        """Reset the number of computed tokens from this sequence. It is
        supposed to be called when a sequence needs to be started from
        the beginning again (e.g., sequence is preempted).
        """
        self._num_computed_tokens = 0
        self._stage = SequenceStage.PREFILL

    def get_num_uncomputed_tokens(self) -> int:
        """Return the number of prefill tokens that are not computed."""
        # we use `get_len()` which includes prompt_len + output_len instead
        # of prompt_len here. This is because during recompute we need to
        # prefill for both prompt and output.
        return self.get_len() - self.get_num_computed_tokens()

    def get_last_token_id(self) -> int:
        if not self.output_token_ids:
            return self.prompt_token_ids[-1]
        return self.output_token_ids[-1]

    def get_prompt_token_ids(self) -> List[int]:
        return self.prompt_token_ids

    def get_output_token_ids(self) -> List[int]:
        return self.output_token_ids

    @property
    def stage(self) -> SequenceStage:
        return self._stage

    def __repr__(self) -> str:
        return (f"SequenceData("
                f"prompt_token_ids={self.prompt_token_ids}, "
                f"output_token_ids={self.output_token_ids}, "
                f"cumulative_logprob={self.cumulative_logprob})")


class Sequence:
    """Stores the data, status, and block information of a sequence.

    Args:
        seq_id: The ID of the sequence.
        inputs: The inputs of the sequence.
        block_size: The block size of the sequence. Should be the same as the
            block size used by the block manager and cache engine.
        lora_request: LoRA request.
    """

    def __init__(
        self,
        seq_id: int,
        inputs: "LLMInputs",
        block_size: int,
        eos_token_id: Optional[int] = None,
        lora_request: Optional[LoRARequest] = None,
    ) -> None:
        self.seq_id = seq_id
        self.inputs = inputs
        self.block_size = block_size
        self.eos_token_id = eos_token_id
        self.lora_request = lora_request

        self.data = SequenceData(self.prompt_token_ids)
        self.output_logprobs: SampleLogprobs = []
        self.output_text = ""

        self.status = SequenceStatus.WAITING
        self.stop_reason: Union[int, str, None] = None

        # Used for incremental detokenization
        self.prefix_offset = 0
        self.read_offset = 0
        # Input + output tokens
        self.tokens: Optional[List[str]] = None

    @property
    def n_blocks(self) -> int:
        return math.ceil(self.get_len() / self.block_size)

    @property
    def prompt(self) -> Optional[str]:
        return self.inputs.get("prompt")

    @property
    def prompt_token_ids(self) -> List[int]:
        return self.inputs["prompt_token_ids"]

    @property
    def multi_modal_data(self) -> Optional["MultiModalData"]:
        return self.inputs.get("multi_modal_data")

    @property
    def lora_int_id(self) -> int:
        return self.lora_request.lora_int_id if self.lora_request else 0

    def get_output_text_to_return(self, buffer_length: int):
        # We return the full output text if the sequence is finished.
        truncate = buffer_length and not self.is_finished()
        return self.output_text[:-buffer_length] if truncate else (
            self.output_text)

    def hash_of_block(self, logical_idx: int) -> int:
        # TODO This can produce incorrect hash when block size > prompt size

        # Compute the number of tokens in the sequence
        # TODO: The current hashing function is O(L^2). We should optimize
        # this in the future.
        num_tokens = self.num_hashed_tokens_of_block(logical_idx)
        hashed_tokens = self.data.get_prefix_token_ids(num_tokens)
        return hash((hashed_tokens, self.lora_int_id))

    def num_hashed_tokens_of_block(self, logical_idx: int):
        return logical_idx * self.block_size + self.block_size

    def reset_state_for_recompute(self):
        """Reset the sequence states for recomputation."""
        self.data.reset_state_for_recompute()

    def append_token_id(
        self,
        token_id: int,
        logprobs: Dict[int, Logprob],
    ) -> None:
        assert token_id in logprobs
        self.output_logprobs.append(logprobs)
        self.data.append_token_id(token_id, logprobs[token_id].logprob)

    def get_len(self) -> int:
        return self.data.get_len()

    def get_prompt_len(self) -> int:
        return self.data.get_prompt_len()

    def get_output_len(self) -> int:
        return self.data.get_output_len()

    def get_token_ids(self) -> List[int]:
        return self.data.get_token_ids()

    def get_prompt_token_ids(self) -> List[int]:
        return self.data.get_prompt_token_ids()

    def get_last_token_id(self) -> int:
        return self.data.get_last_token_id()

    def get_output_token_ids(self) -> List[int]:
        return self.data.output_token_ids

    def get_cumulative_logprob(self) -> float:
        return self.data.cumulative_logprob

    def get_beam_search_score(self,
                              length_penalty: float = 1.0,
                              seq_len: Optional[int] = None,
                              eos_token_id: Optional[int] = None) -> float:
        """Calculate the beam search score with length penalty.

        Adapted from

        https://github.com/huggingface/transformers/blob/ccb92be23def445f2afdea94c31286f84b89eb5b/src/transformers/generation/beam_search.py#L938
        """
        if seq_len is None:
            seq_len = self.get_len()
            # NOTE: HF implementation does not count the EOS token
            # towards the length, we align with that here for testing.
            if (eos_token_id is not None
                    and self.get_last_token_id() == eos_token_id):
                seq_len -= 1
        return self.get_cumulative_logprob() / (seq_len**length_penalty)

    def is_finished(self) -> bool:
        return SequenceStatus.is_finished(self.status)

    def fork(self, new_seq_id: int) -> "Sequence":
        new_seq = copy.deepcopy(self)
        new_seq.seq_id = new_seq_id
        return new_seq

    def get_num_new_tokens(self) -> int:
        """Get the number of new tokens to be computed.

        Returns:
            The new number of tokens to be computed. I.e., 1 for decode, or
            the remaining prompt size for prefill.
        """
        if self.data.stage == SequenceStage.DECODE:
            return 1
        return self.data.get_num_uncomputed_tokens()

    def is_prefill(self) -> bool:
        return self.data.stage == SequenceStage.PREFILL

    def __repr__(self) -> str:
        return (f"Sequence(seq_id={self.seq_id}, "
                f"status={self.status.name}, "
                f"num_blocks={self.n_blocks}, ")


@dataclass
class SequenceGroupState:
    """Mutable state tied to a specific sequence group"""

    # torch.Generator used in seeded sampling
    generator: Optional = None  # type: ignore


class SequenceGroup:
    """A group of sequences that are generated from the same prompt.

    Args:
        request_id: The ID of the request.
        seqs: The list of sequences.
        sampling_params: The sampling parameters used to generate the outputs.
        arrival_time: The arrival time of the request.
        lora_request: LoRA request.
        embeddings: The embeddings vectors of the prompt of the sequence group
            for an embedding model.
        pooling_params: The pooling parameters used to generate the pooling
            for an embedding model.
        encoder_seq: Optional, the single encoder sequence. Should be None
                     unless you are working with an encoder/decoder model.
        trace_headers: OpenTelemetry trace headers.
    """

    def __init__(
        self,
        request_id: str,
        seqs: List[Sequence],
        arrival_time: float,
        sampling_params: Optional[SamplingParams] = None,
        lora_request: Optional[LoRARequest] = None,
        embeddings: Optional[List[float]] = None,
        pooling_params: Optional[PoolingParams] = None,
        encoder_seq: Optional[Sequence] = None,
        trace_headers: Optional[Dict[str, str]] = None,
    ) -> None:
        self.request_id = request_id
        self.seqs_dict = {seq.seq_id: seq for seq in seqs}
        self.sampling_params = sampling_params
        self.metrics = RequestMetrics(arrival_time=arrival_time,
                                      last_token_time=arrival_time,
                                      first_scheduled_time=None,
                                      first_token_time=None,
                                      time_in_queue=None)
        self.lora_request = lora_request
        self.prompt_logprobs: Optional[PromptLogprobs] = None
        self.state = SequenceGroupState()
        self.embeddings = embeddings
        self.pooling_params = pooling_params
        self.encoder_seq = encoder_seq
        self.trace_headers = trace_headers

    @property
    def prompt(self) -> Optional[str]:
        # All sequences in the group should have the same prompt.
        # We use the prompt of an arbitrary sequence.
        return next(iter(self.seqs_dict.values())).prompt

    @property
    def prompt_token_ids(self) -> List[int]:
        # All sequences in the group should have the same prompt.
        # We use the prompt of an arbitrary sequence.
        return next(iter(self.seqs_dict.values())).prompt_token_ids

    @property
    def multi_modal_data(self) -> Optional["MultiModalData"]:
        # All sequences in the group should have the same multi-modal data.
        # We use the multi-modal data of an arbitrary sequence.
        return next(iter(self.seqs_dict.values())).multi_modal_data

    @property
    def lora_int_id(self) -> int:
        return self.lora_request.lora_int_id if self.lora_request else 0

    def get_last_latency(self, now: float) -> Optional[float]:
        """Sets the last token time for Request level timings."""
        # If still in prefill phase, raise Error.
        if self.is_prefill():
            raise ValueError(
                "seq_group.get_last_latency() should not be called "
                "if the seq_group is in prefill phase.")

        # Otherwise return token latency.
        latency = now - self.metrics.last_token_time
        self.metrics.last_token_time = now
        return latency

    def maybe_set_first_token_time(self, time: float) -> None:
        """Sets the first token time for Request level timings."""
        # Note: in a case where a sequence_group is swapped and
        #   recomputed, the time between iterations is counted
        #   in TPOT, rather than recalculating TTFT (since from the )
        #   POV of the user, there is simply a long generation delay.
        if (self.metrics.first_token_time is None
                and self.get_seqs()[0].get_output_len() == 1):
            self.metrics.first_token_time = time

    def maybe_set_first_scheduled_time(self, time: float) -> None:
        """Sets the first scheduled time and time in queue for Request
        level timings."""
        if self.metrics.first_scheduled_time is None:
            self.metrics.first_scheduled_time = time
            self.metrics.time_in_queue = time - self.metrics.arrival_time

    def set_finished_time(self, time: Optional[float]) -> None:
        """Sets the finished time for Request level timings."""
        self.metrics.finished_time = time

    def get_max_num_running_seqs(self) -> int:
        """The maximum number of sequences running in parallel in the remaining
        lifetime of the request."""
        if self.sampling_params and self.sampling_params.use_beam_search:
            # For beam search, maximally there will always be `best_of` beam
            # candidates running in the future.
            return self.sampling_params.best_of
        else:
            if (self.sampling_params
                    and self.sampling_params.best_of > self.num_seqs()):
                # At prompt stage, the sequence group is not yet filled up
                # and only have one sequence running. However, in the
                # generation stage, we will have `best_of` sequences running.
                return self.sampling_params.best_of
            # At sampling stages, return the number of actual sequences
            # that are not finished yet.
            return self.num_unfinished_seqs()

    def get_seqs(
        self,
        status: Optional[SequenceStatus] = None,
    ) -> List[Sequence]:
        return list(self.seqs_dict.values()) if status is None else [
            seq for seq in self.seqs_dict.values() if seq.status == status
        ]

    def is_encoder_decoder(self) -> bool:
        return self.encoder_seq is not None

    def get_encoder_seq(self) -> Optional[Sequence]:
        return self.encoder_seq

    def get_unfinished_seqs(self) -> List[Sequence]:
        return [
            seq for seq in self.seqs_dict.values() if not seq.is_finished()
        ]

    def get_finished_seqs(self) -> List[Sequence]:
        return [seq for seq in self.seqs_dict.values() if seq.is_finished()]

    def update_num_computed_tokens(self, num_new_computed_tokens: int):
        """Update number of tokens computed so far."""
        for seq in self.seqs_dict.values():
            if not seq.is_finished():
                seq.data.update_num_computed_tokens(num_new_computed_tokens)

    def get_num_uncomputed_tokens(self) -> int:
        num_uncomputed_tokens = 0
        for seq in self.get_seqs():
            if not seq.is_finished():
                num_uncomputed_tokens += seq.data.get_num_uncomputed_tokens()
        return num_uncomputed_tokens

    def num_seqs(self, status: Optional[SequenceStatus] = None) -> int:
        # Optimization. We don't need to call get_seqs if we don't need to
        # filter by states.
        if status is None:
            return len(self.seqs_dict)

        return len(self.get_seqs(status))

    def num_unfinished_seqs(self) -> int:
        return len(self.get_unfinished_seqs())

    def num_finished_seqs(self) -> int:
        return len(self.get_finished_seqs())

    def find(self, seq_id: int) -> Sequence:
        if seq_id not in self.seqs_dict:
            raise ValueError(f"Sequence {seq_id} not found.")
        return self.seqs_dict[seq_id]

    def add(self, seq: Sequence) -> None:
        if seq.seq_id in self.seqs_dict:
            raise ValueError(f"Sequence {seq.seq_id} already exists.")
        self.seqs_dict[seq.seq_id] = seq

    def remove(self, seq_id: int) -> None:
        if seq_id not in self.seqs_dict:
            raise ValueError(f"Sequence {seq_id} not found.")
        del self.seqs_dict[seq_id]

    def is_finished(self) -> bool:
        return all(seq.is_finished() for seq in self.get_seqs())

    def is_prefill(self) -> bool:
        # Every sequence should be in the same stage.
        return self.get_seqs()[0].is_prefill()

    def __repr__(self) -> str:
        return (f"SequenceGroup(request_id={self.request_id}, "
                f"sampling_params={self.sampling_params}, "
                f"num_seqs={len(self.seqs_dict)})")


class SequenceGroupMetadata:
    """Metadata for a sequence group. Used to create `AttentionMetadata`.

    Args:
        request_id: The ID of the request.
        is_prompt: Whether the request is at prompt stage.
        seq_data: The sequence data. (Seq id -> sequence data)
        sampling_params: The sampling parameters used to generate the outputs.
        block_tables: The block tables. (Seq id -> list of physical block
            numbers)
        do_sample: True if sampling is required. Sampling is not required when
            e.g., prefill is chunked, and the current iteration only computes
            query tokens for prefill, we don't need sampling.
        token_chunk_size: The number of tokens to be processed (per sequence).
            None if chunking is not required.
        lora_request: LoRA request.
        computed_block_nums: The block numbers that are already computed,
            used in prefix caching.
        state: Internal state tied to this sequence group.
        multi_modal_data: Multi modal data.
        encoder_seq_data: Optional sequence data for encoder prompt
                          (SequenceGroup.encoder_seq). Should be None 
                          unless you are working with an encoder/decoder
                          model.
        cross_block_table: Optional cross-attention block table associated
                           with the encoder prompt
                           (SequenceGroup.encoder_seq). Should be None
                           unless you are working with an encoder/decoder
                           model.
    """

    def __init__(
        self,
        request_id: str,
        is_prompt: bool,
        seq_data: Dict[int, SequenceData],
        sampling_params: SamplingParams,
        block_tables: Dict[int, List[int]],
        do_sample: bool = True,
        pooling_params: Optional[PoolingParams] = None,
        token_chunk_size: Optional[int] = None,
        lora_request: Optional[LoRARequest] = None,
        computed_block_nums: Optional[List[int]] = None,
        state: Optional[SequenceGroupState] = None,
        multi_modal_data: Optional["MultiModalData"] = None,
        encoder_seq_data: Optional[SequenceData] = None,
        cross_block_table: Optional[List[int]] = None,
    ) -> None:
        self.request_id = request_id
        self.is_prompt = is_prompt
        self.seq_data = seq_data
        self.sampling_params = sampling_params
        self.block_tables = block_tables
        self.pooling_params = pooling_params
        self.lora_request = lora_request
        self.computed_block_nums = computed_block_nums
        self.multi_modal_data = multi_modal_data
        self.state = SequenceGroupState() if state is None else state
        self.encoder_seq_data = encoder_seq_data
        self.cross_block_table = cross_block_table
        self._token_chunk_size = token_chunk_size
        self.do_sample = do_sample

        # The number of speculative tokens adopted in this request.
        # None means specuative decoding is not used.
        # Zero means speculative decoding is disabled for some reasons.
        # TODO: We should maintain this states out of the sequence group.
        self.num_speculative_tokens = None

        if self._token_chunk_size is None:
            if is_prompt:
                self._token_chunk_size = list(seq_data.values())[0].get_len()
            else:
                self._token_chunk_size = 1

    @property
    def lora_int_id(self) -> int:
        return self.lora_request.lora_int_id if self.lora_request else 0

    @property
    def token_chunk_size(self) -> int:
        """Return the number of tokens to be processed (chunk size)."""
        assert self._token_chunk_size is not None
        return self._token_chunk_size


class SequenceOutput:
    """The model output associated with a sequence.

    Args:
        parent_seq_id: The ID of the parent sequence (for forking in beam
            search).
        output_token: The output token ID.
        logprobs: The logprobs of the output token.
            (Token id -> logP(x_i+1 | x_0, ..., x_i))
    """

    def __init__(
        self,
        parent_seq_id: int,
        output_token: int,
        logprobs: Dict[int, Logprob],
    ) -> None:
        self.parent_seq_id = parent_seq_id
        self.output_token = output_token
        self.logprobs = logprobs

    def __repr__(self) -> str:
        return (f"SequenceOutput(parent_seq_id={self.parent_seq_id}, "
                f"output_token={self.output_token}, "
                f"logprobs={self.logprobs})")

    def __eq__(self, other: object) -> bool:
        if not isinstance(other, SequenceOutput):
            raise NotImplementedError()
        equal = (self.parent_seq_id == other.parent_seq_id
                 and self.output_token == other.output_token)
        log_probs_equal = other.logprobs == self.logprobs
        return equal and log_probs_equal


class SequenceGroupOutput(ABC):
    """The base class for model outputs associated with a sequence group."""

    @abstractmethod
    def __repr__(self) -> str:
        pass

    @abstractmethod
    def __eq__(self, other: object) -> bool:
        pass


class CompletionSequenceGroupOutput(SequenceGroupOutput):
    """The model output associated with a completion sequence group."""

    def __init__(
        self,
        samples: List[SequenceOutput],
        prompt_logprobs: Optional[PromptLogprobs],
    ) -> None:
        self.samples = samples
        # Prompt logprob for each prompt query token.
        self.prompt_logprobs = prompt_logprobs

    def __repr__(self) -> str:
        return (f"CompletionSequenceGroupOutput(samples={self.samples}, "
                f"prompt_logprobs={self.prompt_logprobs})")

    def __eq__(self, other: object) -> bool:
        if not isinstance(other, CompletionSequenceGroupOutput):
            raise NotImplementedError()
        return (self.samples == other.samples
                and self.prompt_logprobs == other.prompt_logprobs)


class EmbeddingSequenceGroupOutput(SequenceGroupOutput):
    """The model output associated with an embedding sequence group."""

    def __init__(
        self,
        embeddings: List[float],
    ) -> None:
        self.embeddings = embeddings

    def __repr__(self) -> str:
        return (f"EmbeddingSequenceGroupOutput("
                f"embeddings_shape={len(self.embeddings)})")

    def __eq__(self, other: object) -> bool:
        if not isinstance(other, EmbeddingSequenceGroupOutput):
            raise NotImplementedError()
        return self.embeddings == other.embeddings


@dataclass
class SamplerOutput:
    """For each sequence group, we generate a list of SequenceOutput object,
    each of which contains one possible candidate for the next token.

    This data structure implements methods, so it can be used like a list, but
    also has optional fields for device tensors.
    """

    outputs: List[CompletionSequenceGroupOutput]

    # On-device tensor containing probabilities of each token.
    sampled_token_probs: Optional[torch.Tensor] = None

    # On-device tensor containing the logprobs of each token.
    logprobs: Optional["torch.Tensor"] = None

    # On-device tensor containing the sampled token ids.
    sampled_token_ids: Optional[torch.Tensor] = None

    # Spec decode metrics populated by workers.
    spec_decode_worker_metrics: Optional["SpecDecodeWorkerMetrics"] = None

    # Optional last hidden states from the model.
    hidden_states: Optional[torch.Tensor] = None

    def __getitem__(self, idx: int):
        return self.outputs[idx]

    def __setitem__(self, idx: int, value):
        self.outputs[idx] = value

    def __len__(self):
        return len(self.outputs)

    def __eq__(self, other: object):
        return isinstance(other,
                          self.__class__) and self.outputs == other.outputs

    def __repr__(self) -> str:
        """Show the shape of a tensor instead of its values to reduce noise.
        """
        sampled_token_probs_repr = ("None" if self.sampled_token_probs is None
                                    else self.sampled_token_probs.shape)
        sampled_token_ids_repr = ("None" if self.sampled_token_ids is None else
                                  self.sampled_token_ids.shape)
        return (
            f"SamplerOutput(outputs={self.outputs}, "
            f"sampled_token_probs={sampled_token_probs_repr}, "
            f"sampled_token_ids={sampled_token_ids_repr}, "
            f"spec_decode_worker_metrics={self.spec_decode_worker_metrics})")


@dataclass
class PoolerOutput:
    """The output from a pooling operation in the embedding model."""
    outputs: List[EmbeddingSequenceGroupOutput]

    spec_decode_worker_metrics: Optional["SpecDecodeWorkerMetrics"] = None

    def __getitem__(self, idx: int):
        return self.outputs[idx]

    def __setitem__(self, idx: int, value):
        self.outputs[idx] = value

    def __len__(self):
        return len(self.outputs)

    def __eq__(self, other: object):
        return isinstance(other,
                          self.__class__) and self.outputs == other.outputs


def get_all_seq_ids(
        seq_group_metadata_list: List[SequenceGroupMetadata]) -> List[int]:
    """Given a list of SequenceGroupMetadata, create a list of all
    sequence ids.
    """
    return [seq_id for sg in seq_group_metadata_list for seq_id in sg.seq_data]


class HiddenStates:
    """Hidden states corresponding to in-progress sequences.
    Used in speculative decoding to pass hidden states from
    the target model to the proposer model in the subsequent step.

    seq_ids are the sequence ids of each entry of the batch
    dimension of the hidden_states tensor"""

    def __init__(self, seq_group_metadata_list: List[SequenceGroupMetadata],
                 hidden_states: torch.Tensor):
        assert len(seq_group_metadata_list) == len(hidden_states)
        self.seq_ids: List[int] = get_all_seq_ids(seq_group_metadata_list)
        self.hidden_states: torch.Tensor = hidden_states

    def update(self, seq_group_metadata_list: List[SequenceGroupMetadata],
               hidden_states: torch.Tensor) -> None:
        """Update hidden states from target model invocation."""
        assert len(seq_group_metadata_list) == len(hidden_states)
        self.seq_ids.extend(get_all_seq_ids(seq_group_metadata_list))
        self.hidden_states = torch.cat([self.hidden_states, hidden_states])

    def prune(self,
              seq_group_metadata_list: List[SequenceGroupMetadata]) -> None:
        """Prune to provided list of sequence ids."""
        seq_ids = get_all_seq_ids(seq_group_metadata_list)
        if seq_ids != self.seq_ids:
            # Batch contents changed - prune removed sequences.
            index = [self.seq_ids.index(seq_id) for seq_id in seq_ids]
            self.hidden_states = self.hidden_states[index]
            self.seq_ids = seq_ids


@dataclass
class ExecuteModelRequest:
    """The model execution request, containing CPU metadata only. The LLM
    engine should create an instance of this class for each request batch."""
    # The sequence group metadata list.
    seq_group_metadata_list: List[SequenceGroupMetadata]
    # Blocks to swap in. List of CPU -> GPU block number.
    blocks_to_swap_in: List[Tuple[int, int]] = field(default_factory=list)
    # Blocks to swap out. List of GPU -> CPU block number.
    blocks_to_swap_out: List[Tuple[int, int]] = field(default_factory=list)
    # Blocks to copy. Source to dest block.
    blocks_to_copy: List[Tuple[int, int]] = field(default_factory=list)
<<<<<<< HEAD
    # Blocks to migrate. list of GPU -> [GPU, rank].
    blocks_to_migrate: List[Tuple[int, int, int]] = field(default_factory=list)
 	# Dest chunk idx and rank. Note: we only set 1 chunk in master
=======
    # # Blocks to migrate. KV block idx -> [chunk block idx].
    # blocks_to_migrate: List[Tuple[int, int]] = field(default_factory=list)
    # Dest chunk idx and rank. Note: we only set 1 chunk in master
>>>>>>> 7d83e321
    chunk_to_migrate: Optional[Tuple[int, int]] = None
    # The number of slots for lookahead decoding.
    num_lookahead_slots: int = 0
    # The number of requests in the running queue.
    running_queue_size: int = 0
    # Optional hidden states from prior step.
    previous_hidden_states: Optional[HiddenStates] = None
    # The number of forward steps to run.
    num_steps: int = 1

    def clone(
        self, seq_group_metadata_list: List[SequenceGroupMetadata]
    ) -> "ExecuteModelRequest":
        """Clone the request with a new sequence group metadata list."""
        return ExecuteModelRequest(
            seq_group_metadata_list=seq_group_metadata_list,
            blocks_to_swap_in=self.blocks_to_swap_in.copy(),
            blocks_to_swap_out=self.blocks_to_swap_out.copy(),
            blocks_to_copy=self.blocks_to_copy.copy(),
<<<<<<< HEAD
            blocks_to_migrate=self.blocks_to_migrate.copy(),
=======
            chunk_to_migrate=self.chunk_to_migrate.copy(),
>>>>>>> 7d83e321
            num_lookahead_slots=self.num_lookahead_slots,
            running_queue_size=self.running_queue_size,
            previous_hidden_states=self.previous_hidden_states,
            num_steps=self.num_steps,
        )<|MERGE_RESOLUTION|>--- conflicted
+++ resolved
@@ -871,15 +871,11 @@
     blocks_to_swap_out: List[Tuple[int, int]] = field(default_factory=list)
     # Blocks to copy. Source to dest block.
     blocks_to_copy: List[Tuple[int, int]] = field(default_factory=list)
-<<<<<<< HEAD
+
     # Blocks to migrate. list of GPU -> [GPU, rank].
     blocks_to_migrate: List[Tuple[int, int, int]] = field(default_factory=list)
- 	# Dest chunk idx and rank. Note: we only set 1 chunk in master
-=======
-    # # Blocks to migrate. KV block idx -> [chunk block idx].
-    # blocks_to_migrate: List[Tuple[int, int]] = field(default_factory=list)
-    # Dest chunk idx and rank. Note: we only set 1 chunk in master
->>>>>>> 7d83e321
+  	# Dest chunk idx and rank. Note: we only set 1 chunk in master
+
     chunk_to_migrate: Optional[Tuple[int, int]] = None
     # The number of slots for lookahead decoding.
     num_lookahead_slots: int = 0
@@ -899,11 +895,7 @@
             blocks_to_swap_in=self.blocks_to_swap_in.copy(),
             blocks_to_swap_out=self.blocks_to_swap_out.copy(),
             blocks_to_copy=self.blocks_to_copy.copy(),
-<<<<<<< HEAD
             blocks_to_migrate=self.blocks_to_migrate.copy(),
-=======
-            chunk_to_migrate=self.chunk_to_migrate.copy(),
->>>>>>> 7d83e321
             num_lookahead_slots=self.num_lookahead_slots,
             running_queue_size=self.running_queue_size,
             previous_hidden_states=self.previous_hidden_states,
