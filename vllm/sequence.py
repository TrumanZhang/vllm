"""Sequence and its related classes."""
import copy
import enum
import math
from abc import ABC, abstractmethod
from dataclasses import dataclass, field
from typing import TYPE_CHECKING, Dict, List, Optional, Tuple, Union

import torch

from vllm.lora.request import LoRARequest
from vllm.pooling_params import PoolingParams
from vllm.sampling_params import SamplingParams

if TYPE_CHECKING:
    from vllm.inputs import LLMInputs
    from vllm.multimodal import MultiModalData
    from vllm.spec_decode.metrics import SpecDecodeWorkerMetrics


@dataclass
class Logprob:
    """Infos for supporting OpenAI compatible logprobs and token ranks.

    Attributes:
        logprob: The logprob of chosen token
        rank: The vocab rank of chosen token (>=1)
        decoded_token: The decoded chosen token index
    """
    logprob: float
    rank: Optional[int] = None
    decoded_token: Optional[str] = None


# {token_id -> logprob} per each sequence group. None if the corresponding
# sequence group doesn't require prompt logprob.
PromptLogprobs = List[Optional[Dict[int, Logprob]]]
# {token_id -> logprob} for each sequence group.
SampleLogprobs = List[Dict[int, Logprob]]


class SequenceStatus(enum.IntEnum):
    """Status of a sequence."""
    WAITING = 0
    RUNNING = 1
    SWAPPED = 2
    # Note: anything after SWAPPED (2) will be considered
    # as a finished status.
    FINISHED_STOPPED = 3
    FINISHED_LENGTH_CAPPED = 4
    FINISHED_ABORTED = 5
    FINISHED_IGNORED = 6

    @staticmethod
    def is_finished(status: "SequenceStatus") -> bool:
        return status > SequenceStatus.SWAPPED

    @staticmethod
    def get_finished_reason(status: "SequenceStatus") -> Union[str, None]:
        if status == SequenceStatus.FINISHED_STOPPED:
            finish_reason = "stop"
        elif status == SequenceStatus.FINISHED_LENGTH_CAPPED:
            finish_reason = "length"
        elif status == SequenceStatus.FINISHED_ABORTED:
            finish_reason = "abort"
        elif status == SequenceStatus.FINISHED_IGNORED:
            # The ignored sequences are the sequences whose prompt lengths
            # are longer than the model's length cap. Therefore, the stop
            # reason should also be "length" as in OpenAI API.
            finish_reason = "length"
        else:
            finish_reason = None
        return finish_reason


class SequenceStage(enum.Enum):
    PREFILL = enum.auto()
    DECODE = enum.auto()


@dataclass
class RequestMetrics:
    """Metrics associated with a request.

    Attributes:
        arrival_time: The time when the request arrived.
        first_scheduled_time: The time when the request was first scheduled.
        first_token_time: The time when the first token was generated.
        time_in_queue: The time the request spent in the queue.
        finished_time: The time when the request was finished.
    """
    arrival_time: float
    last_token_time: float
    first_scheduled_time: Optional[float]
    first_token_time: Optional[float]
    time_in_queue: Optional[float]
    finished_time: Optional[float] = None


class SequenceData:
    """Data associated with a sequence.

    Args:
        prompt_token_ids: The token IDs of the prompt.
        output_token_ids: The token IDs of the output. Set to an empty list if
            None.

    Attributes:
        prompt_token_ids: The token IDs of the prompt.
        output_token_ids: The token IDs of the output.
        cumulative_logprob: The cumulative log probability of the output.
    """

    def __init__(
        self,
        prompt_token_ids: List[int],
        output_token_ids: Optional[List[int]] = None,
    ) -> None:
        if output_token_ids is None:
            output_token_ids = []

        self.prompt_token_ids = prompt_token_ids
        self._prompt_token_ids_tuple = tuple(prompt_token_ids)
        self.output_token_ids = output_token_ids
        self.cumulative_logprob = 0.0
        # The number of tokens that are computed (that run against the model).
        self._num_computed_tokens = 0
        self._stage: SequenceStage = SequenceStage.PREFILL

    def append_token_id(self, token_id: int, logprob: float) -> None:
        self.output_token_ids.append(token_id)
        self.cumulative_logprob += logprob

    def get_len(self) -> int:
        return len(self.output_token_ids) + len(self.prompt_token_ids)

    def get_prompt_len(self) -> int:
        return len(self.prompt_token_ids)

    def get_output_len(self) -> int:
        return len(self.output_token_ids)

    def get_token_ids(self) -> List[int]:
        return self.prompt_token_ids + self.output_token_ids

    def get_prefix_token_ids(
            self, num_tokens: int
    ) -> Tuple[Tuple[int, ...], Optional[Tuple[int, ...]]]:
        """Get prefix tokens, and make the return value hashable"""
        prompt_length = len(self.prompt_token_ids)
        if num_tokens > prompt_length:
            return (self._prompt_token_ids_tuple,
                    tuple(self.output_token_ids[:num_tokens - prompt_length]))
        else:
            return (self._prompt_token_ids_tuple[:num_tokens], None)

    def get_num_computed_tokens(self) -> int:
        """Return the number of prefill tokens that are already computed."""
        return self._num_computed_tokens

    def update_num_computed_tokens(self, num_new_computed_tokens: int):
        """Update number of tokens computed so far."""
        self._num_computed_tokens += num_new_computed_tokens
        assert self._num_computed_tokens <= self.get_len(), (
            self._num_computed_tokens, self.get_len())
        # If all tokens are computed, it means it is in decoding phase.
        if self.get_num_uncomputed_tokens() == 0:
            self._stage = SequenceStage.DECODE

    def reset_state_for_recompute(self) -> None:
        """Reset the number of computed tokens from this sequence. It is
        supposed to be called when a sequence needs to be started from
        the beginning again (e.g., sequence is preempted).
        """
        self._num_computed_tokens = 0
        self._stage = SequenceStage.PREFILL

    def get_num_uncomputed_tokens(self) -> int:
        """Return the number of prefill tokens that are not computed."""
        # we use `get_len()` which includes prompt_len + output_len instead
        # of prompt_len here. This is because during recompute we need to
        # prefill for both prompt and output.
        return self.get_len() - self.get_num_computed_tokens()

    def get_last_token_id(self) -> int:
        if not self.output_token_ids:
            return self.prompt_token_ids[-1]
        return self.output_token_ids[-1]

    def get_prompt_token_ids(self) -> List[int]:
        return self.prompt_token_ids

    def get_output_token_ids(self) -> List[int]:
        return self.output_token_ids

    @property
    def stage(self) -> SequenceStage:
        return self._stage

    def __repr__(self) -> str:
        return (f"SequenceData("
                f"prompt_token_ids={self.prompt_token_ids}, "
                f"output_token_ids={self.output_token_ids}, "
                f"cumulative_logprob={self.cumulative_logprob})")


class Sequence:
    """Stores the data, status, and block information of a sequence.

    Args:
        seq_id: The ID of the sequence.
        inputs: The inputs of the sequence.
        block_size: The block size of the sequence. Should be the same as the
            block size used by the block manager and cache engine.
        lora_request: LoRA request.
    """

    def __init__(
        self,
        seq_id: int,
        inputs: "LLMInputs",
        block_size: int,
        eos_token_id: Optional[int] = None,
        lora_request: Optional[LoRARequest] = None,
    ) -> None:
        self.seq_id = seq_id
        self.inputs = inputs
        self.block_size = block_size
        self.eos_token_id = eos_token_id
        self.lora_request = lora_request

        self.data = SequenceData(self.prompt_token_ids)
        self.output_logprobs: SampleLogprobs = []
        self.output_text = ""

        self.status = SequenceStatus.WAITING
        self.stop_reason: Union[int, str, None] = None

        # Used for incremental detokenization
        self.prefix_offset = 0
        self.read_offset = 0
        # Input + output tokens
        self.tokens: Optional[List[str]] = None

    @property
    def n_blocks(self) -> int:
        return math.ceil(self.get_len() / self.block_size)

    @property
    def prompt(self) -> Optional[str]:
        return self.inputs.get("prompt")

    @property
    def prompt_token_ids(self) -> List[int]:
        return self.inputs["prompt_token_ids"]

    @property
    def multi_modal_data(self) -> Optional["MultiModalData"]:
        return self.inputs.get("multi_modal_data")

    @property
    def lora_int_id(self) -> int:
        return self.lora_request.lora_int_id if self.lora_request else 0

    def get_output_text_to_return(self, buffer_length: int):
        # We return the full output text if the sequence is finished.
        truncate = buffer_length and not self.is_finished()
        return self.output_text[:-buffer_length] if truncate else (
            self.output_text)

    def hash_of_block(self, logical_idx: int) -> int:
        # TODO This can produce incorrect hash when block size > prompt size

        # Compute the number of tokens in the sequence
        # TODO: The current hashing function is O(L^2). We should optimize
        # this in the future.
        num_tokens = self.num_hashed_tokens_of_block(logical_idx)
        hashed_tokens = self.data.get_prefix_token_ids(num_tokens)
        return hash((hashed_tokens, self.lora_int_id))

    def num_hashed_tokens_of_block(self, logical_idx: int):
        return logical_idx * self.block_size + self.block_size

    def reset_state_for_recompute(self):
        """Reset the sequence states for recomputation."""
        self.data.reset_state_for_recompute()

    def append_token_id(
        self,
        token_id: int,
        logprobs: Dict[int, Logprob],
    ) -> None:
        assert token_id in logprobs
        self.output_logprobs.append(logprobs)
        self.data.append_token_id(token_id, logprobs[token_id].logprob)

    def get_len(self) -> int:
        return self.data.get_len()

    def get_prompt_len(self) -> int:
        return self.data.get_prompt_len()

    def get_output_len(self) -> int:
        return self.data.get_output_len()

    def get_token_ids(self) -> List[int]:
        return self.data.get_token_ids()

    def get_prompt_token_ids(self) -> List[int]:
        return self.data.get_prompt_token_ids()

    def get_last_token_id(self) -> int:
        return self.data.get_last_token_id()

    def get_output_token_ids(self) -> List[int]:
        return self.data.output_token_ids

    def get_cumulative_logprob(self) -> float:
        return self.data.cumulative_logprob

    def get_beam_search_score(self,
                              length_penalty: float = 1.0,
                              seq_len: Optional[int] = None,
                              eos_token_id: Optional[int] = None) -> float:
        """Calculate the beam search score with length penalty.

        Adapted from

        https://github.com/huggingface/transformers/blob/ccb92be23def445f2afdea94c31286f84b89eb5b/src/transformers/generation/beam_search.py#L938
        """
        if seq_len is None:
            seq_len = self.get_len()
            # NOTE: HF implementation does not count the EOS token
            # towards the length, we align with that here for testing.
            if (eos_token_id is not None
                    and self.get_last_token_id() == eos_token_id):
                seq_len -= 1
        return self.get_cumulative_logprob() / (seq_len**length_penalty)

    def is_finished(self) -> bool:
        return SequenceStatus.is_finished(self.status)

    def fork(self, new_seq_id: int) -> "Sequence":
        new_seq = copy.deepcopy(self)
        new_seq.seq_id = new_seq_id
        return new_seq

    def get_num_new_tokens(self) -> int:
        """Get the number of new tokens to be computed.

        Returns:
            The new number of tokens to be computed. I.e., 1 for decode, or
            the remaining prompt size for prefill.
        """
        if self.data.stage == SequenceStage.DECODE:
            return 1
        return self.data.get_num_uncomputed_tokens()

    def is_prefill(self) -> bool:
        return self.data.stage == SequenceStage.PREFILL

    def __repr__(self) -> str:
        return (f"Sequence(seq_id={self.seq_id}, "
                f"status={self.status.name}, "
                f"num_blocks={self.n_blocks}, ")


@dataclass
class SequenceGroupState:
    """Mutable state tied to a specific sequence group"""

    # torch.Generator used in seeded sampling
    generator: Optional = None  # type: ignore


class SequenceGroup:
    """A group of sequences that are generated from the same prompt.

    Args:
        request_id: The ID of the request.
        seqs: The list of sequences.
        sampling_params: The sampling parameters used to generate the outputs.
        arrival_time: The arrival time of the request.
        lora_request: LoRA request.
        embeddings: The embeddings vectors of the prompt of the sequence group
            for an embedding model.
        pooling_params: The pooling parameters used to generate the pooling
            for an embedding model.
        encoder_seq: Optional, the single encoder sequence. Should be None
                     unless you are working with an encoder/decoder model.
        trace_headers: OpenTelemetry trace headers.
    """

    def __init__(
        self,
        request_id: str,
        seqs: List[Sequence],
        arrival_time: float,
        sampling_params: Optional[SamplingParams] = None,
        lora_request: Optional[LoRARequest] = None,
        embeddings: Optional[List[float]] = None,
        pooling_params: Optional[PoolingParams] = None,
        encoder_seq: Optional[Sequence] = None,
        trace_headers: Optional[Dict[str, str]] = None,
    ) -> None:
        self.request_id = request_id
        self.seqs_dict = {seq.seq_id: seq for seq in seqs}
        self.sampling_params = sampling_params
        self.metrics = RequestMetrics(arrival_time=arrival_time,
                                      last_token_time=arrival_time,
                                      first_scheduled_time=None,
                                      first_token_time=None,
                                      time_in_queue=None)
        self.lora_request = lora_request
        self.prompt_logprobs: Optional[PromptLogprobs] = None
        self.state = SequenceGroupState()
        self.embeddings = embeddings
        self.pooling_params = pooling_params
        self.encoder_seq = encoder_seq
        self.trace_headers = trace_headers

    @property
    def prompt(self) -> Optional[str]:
        # All sequences in the group should have the same prompt.
        # We use the prompt of an arbitrary sequence.
        return next(iter(self.seqs_dict.values())).prompt

    @property
    def prompt_token_ids(self) -> List[int]:
        # All sequences in the group should have the same prompt.
        # We use the prompt of an arbitrary sequence.
        return next(iter(self.seqs_dict.values())).prompt_token_ids

    @property
    def multi_modal_data(self) -> Optional["MultiModalData"]:
        # All sequences in the group should have the same multi-modal data.
        # We use the multi-modal data of an arbitrary sequence.
        return next(iter(self.seqs_dict.values())).multi_modal_data

    @property
    def lora_int_id(self) -> int:
        return self.lora_request.lora_int_id if self.lora_request else 0

    def get_last_latency(self, now: float) -> Optional[float]:
        """Sets the last token time for Request level timings."""
        # If still in prefill phase, raise Error.
        if self.is_prefill():
            raise ValueError(
                "seq_group.get_last_latency() should not be called "
                "if the seq_group is in prefill phase.")

        # Otherwise return token latency.
        latency = now - self.metrics.last_token_time
        self.metrics.last_token_time = now
        return latency

    def maybe_set_first_token_time(self, time: float) -> None:
        """Sets the first token time for Request level timings."""
        # Note: in a case where a sequence_group is swapped and
        #   recomputed, the time between iterations is counted
        #   in TPOT, rather than recalculating TTFT (since from the )
        #   POV of the user, there is simply a long generation delay.
        if (self.metrics.first_token_time is None
                and self.get_seqs()[0].get_output_len() == 1):
            self.metrics.first_token_time = time

    def maybe_set_first_scheduled_time(self, time: float) -> None:
        """Sets the first scheduled time and time in queue for Request
        level timings."""
        if self.metrics.first_scheduled_time is None:
            self.metrics.first_scheduled_time = time
            self.metrics.time_in_queue = time - self.metrics.arrival_time

    def set_finished_time(self, time: Optional[float]) -> None:
        """Sets the finished time for Request level timings."""
        self.metrics.finished_time = time

    def get_max_num_running_seqs(self) -> int:
        """The maximum number of sequences running in parallel in the remaining
        lifetime of the request."""
        if self.sampling_params and self.sampling_params.use_beam_search:
            # For beam search, maximally there will always be `best_of` beam
            # candidates running in the future.
            return self.sampling_params.best_of
        else:
            if (self.sampling_params
                    and self.sampling_params.best_of > self.num_seqs()):
                # At prompt stage, the sequence group is not yet filled up
                # and only have one sequence running. However, in the
                # generation stage, we will have `best_of` sequences running.
                return self.sampling_params.best_of
            # At sampling stages, return the number of actual sequences
            # that are not finished yet.
            return self.num_unfinished_seqs()

    def get_seqs(
        self,
        status: Optional[SequenceStatus] = None,
    ) -> List[Sequence]:
        return list(self.seqs_dict.values()) if status is None else [
            seq for seq in self.seqs_dict.values() if seq.status == status
        ]

    def is_encoder_decoder(self) -> bool:
        return self.encoder_seq is not None

    def get_encoder_seq(self) -> Optional[Sequence]:
        return self.encoder_seq

    def get_unfinished_seqs(self) -> List[Sequence]:
        return [
            seq for seq in self.seqs_dict.values() if not seq.is_finished()
        ]

    def get_finished_seqs(self) -> List[Sequence]:
        return [seq for seq in self.seqs_dict.values() if seq.is_finished()]

    def update_num_computed_tokens(self, num_new_computed_tokens: int):
        """Update number of tokens computed so far."""
        for seq in self.seqs_dict.values():
            if not seq.is_finished():
                seq.data.update_num_computed_tokens(num_new_computed_tokens)

    def get_num_uncomputed_tokens(self) -> int:
        num_uncomputed_tokens = 0
        for seq in self.get_seqs():
            if not seq.is_finished():
                num_uncomputed_tokens += seq.data.get_num_uncomputed_tokens()
        return num_uncomputed_tokens

    def num_seqs(self, status: Optional[SequenceStatus] = None) -> int:
        # Optimization. We don't need to call get_seqs if we don't need to
        # filter by states.
        if status is None:
            return len(self.seqs_dict)

        return len(self.get_seqs(status))

    def num_unfinished_seqs(self) -> int:
        return len(self.get_unfinished_seqs())

    def num_finished_seqs(self) -> int:
        return len(self.get_finished_seqs())

    def find(self, seq_id: int) -> Sequence:
        if seq_id not in self.seqs_dict:
            raise ValueError(f"Sequence {seq_id} not found.")
        return self.seqs_dict[seq_id]

    def add(self, seq: Sequence) -> None:
        if seq.seq_id in self.seqs_dict:
            raise ValueError(f"Sequence {seq.seq_id} already exists.")
        self.seqs_dict[seq.seq_id] = seq

    def remove(self, seq_id: int) -> None:
        if seq_id not in self.seqs_dict:
            raise ValueError(f"Sequence {seq_id} not found.")
        del self.seqs_dict[seq_id]

    def is_finished(self) -> bool:
        return all(seq.is_finished() for seq in self.get_seqs())

    def is_prefill(self) -> bool:
        # Every sequence should be in the same stage.
        return self.get_seqs()[0].is_prefill()

    def __repr__(self) -> str:
        return (f"SequenceGroup(request_id={self.request_id}, "
                f"sampling_params={self.sampling_params}, "
                f"num_seqs={len(self.seqs_dict)})")


class SequenceGroupMetadata:
    """Metadata for a sequence group. Used to create `AttentionMetadata`.

    Args:
        request_id: The ID of the request.
        is_prompt: Whether the request is at prompt stage.
        seq_data: The sequence data. (Seq id -> sequence data)
        sampling_params: The sampling parameters used to generate the outputs.
        block_tables: The block tables. (Seq id -> list of physical block
            numbers)
        do_sample: True if sampling is required. Sampling is not required when
            e.g., prefill is chunked, and the current iteration only computes
            query tokens for prefill, we don't need sampling.
        token_chunk_size: The number of tokens to be processed (per sequence).
            None if chunking is not required.
        lora_request: LoRA request.
        computed_block_nums: The block numbers that are already computed,
            used in prefix caching.
        state: Internal state tied to this sequence group.
        multi_modal_data: Multi modal data.
        encoder_seq_data: Optional sequence data for encoder prompt
                          (SequenceGroup.encoder_seq). Should be None 
                          unless you are working with an encoder/decoder
                          model.
        cross_block_table: Optional cross-attention block table associated
                           with the encoder prompt
                           (SequenceGroup.encoder_seq). Should be None
                           unless you are working with an encoder/decoder
                           model.
    """

    def __init__(
        self,
        request_id: str,
        is_prompt: bool,
        seq_data: Dict[int, SequenceData],
        sampling_params: SamplingParams,
        block_tables: Dict[int, List[int]],
        block_tables_remote_rank: Dict[int, List[int]],
        do_sample: bool = True,
        pooling_params: Optional[PoolingParams] = None,
        token_chunk_size: Optional[int] = None,
        lora_request: Optional[LoRARequest] = None,
        computed_block_nums: Optional[List[int]] = None,
        state: Optional[SequenceGroupState] = None,
        multi_modal_data: Optional["MultiModalData"] = None,
        encoder_seq_data: Optional[SequenceData] = None,
        cross_block_table: Optional[List[int]] = None,
    ) -> None:
        self.request_id = request_id
        self.is_prompt = is_prompt
        self.seq_data = seq_data
        self.sampling_params = sampling_params
        self.block_tables = block_tables
        self.block_tables_remote_rank = block_tables_remote_rank
        self.pooling_params = pooling_params
        self.lora_request = lora_request
        self.computed_block_nums = computed_block_nums
        self.multi_modal_data = multi_modal_data
        self.state = SequenceGroupState() if state is None else state
        self.encoder_seq_data = encoder_seq_data
        self.cross_block_table = cross_block_table
        self._token_chunk_size = token_chunk_size
        self.do_sample = do_sample

        # The number of speculative tokens adopted in this request.
        # None means specuative decoding is not used.
        # Zero means speculative decoding is disabled for some reasons.
        # TODO: We should maintain this states out of the sequence group.
        self.num_speculative_tokens = None

        if self._token_chunk_size is None:
            if is_prompt:
                self._token_chunk_size = list(seq_data.values())[0].get_len()
            else:
                self._token_chunk_size = 1

    @property
    def lora_int_id(self) -> int:
        return self.lora_request.lora_int_id if self.lora_request else 0

    @property
    def token_chunk_size(self) -> int:
        """Return the number of tokens to be processed (chunk size)."""
        assert self._token_chunk_size is not None
        return self._token_chunk_size


class SequenceOutput:
    """The model output associated with a sequence.

    Args:
        parent_seq_id: The ID of the parent sequence (for forking in beam
            search).
        output_token: The output token ID.
        logprobs: The logprobs of the output token.
            (Token id -> logP(x_i+1 | x_0, ..., x_i))
    """

    def __init__(
        self,
        parent_seq_id: int,
        output_token: int,
        logprobs: Dict[int, Logprob],
    ) -> None:
        self.parent_seq_id = parent_seq_id
        self.output_token = output_token
        self.logprobs = logprobs

    def __repr__(self) -> str:
        return (f"SequenceOutput(parent_seq_id={self.parent_seq_id}, "
                f"output_token={self.output_token}, "
                f"logprobs={self.logprobs})")

    def __eq__(self, other: object) -> bool:
        if not isinstance(other, SequenceOutput):
            raise NotImplementedError()
        equal = (self.parent_seq_id == other.parent_seq_id
                 and self.output_token == other.output_token)
        log_probs_equal = other.logprobs == self.logprobs
        return equal and log_probs_equal


class SequenceGroupOutput(ABC):
    """The base class for model outputs associated with a sequence group."""

    @abstractmethod
    def __repr__(self) -> str:
        pass

    @abstractmethod
    def __eq__(self, other: object) -> bool:
        pass


class CompletionSequenceGroupOutput(SequenceGroupOutput):
    """The model output associated with a completion sequence group."""

    def __init__(
        self,
        samples: List[SequenceOutput],
        prompt_logprobs: Optional[PromptLogprobs],
    ) -> None:
        self.samples = samples
        # Prompt logprob for each prompt query token.
        self.prompt_logprobs = prompt_logprobs

    def __repr__(self) -> str:
        return (f"CompletionSequenceGroupOutput(samples={self.samples}, "
                f"prompt_logprobs={self.prompt_logprobs})")

    def __eq__(self, other: object) -> bool:
        if not isinstance(other, CompletionSequenceGroupOutput):
            raise NotImplementedError()
        return (self.samples == other.samples
                and self.prompt_logprobs == other.prompt_logprobs)


class EmbeddingSequenceGroupOutput(SequenceGroupOutput):
    """The model output associated with an embedding sequence group."""

    def __init__(
        self,
        embeddings: List[float],
    ) -> None:
        self.embeddings = embeddings

    def __repr__(self) -> str:
        return (f"EmbeddingSequenceGroupOutput("
                f"embeddings_shape={len(self.embeddings)})")

    def __eq__(self, other: object) -> bool:
        if not isinstance(other, EmbeddingSequenceGroupOutput):
            raise NotImplementedError()
        return self.embeddings == other.embeddings


@dataclass
class SamplerOutput:
    """For each sequence group, we generate a list of SequenceOutput object,
    each of which contains one possible candidate for the next token.

    This data structure implements methods, so it can be used like a list, but
    also has optional fields for device tensors.
    """

    outputs: List[CompletionSequenceGroupOutput]

    # On-device tensor containing probabilities of each token.
    sampled_token_probs: Optional[torch.Tensor] = None

    # On-device tensor containing the logprobs of each token.
    logprobs: Optional["torch.Tensor"] = None

    # On-device tensor containing the sampled token ids.
    sampled_token_ids: Optional[torch.Tensor] = None

    # Spec decode metrics populated by workers.
    spec_decode_worker_metrics: Optional["SpecDecodeWorkerMetrics"] = None

    # Optional last hidden states from the model.
    hidden_states: Optional[torch.Tensor] = None

    def __getitem__(self, idx: int):
        return self.outputs[idx]

    def __setitem__(self, idx: int, value):
        self.outputs[idx] = value

    def __len__(self):
        return len(self.outputs)

    def __eq__(self, other: object):
        return isinstance(other,
                          self.__class__) and self.outputs == other.outputs

    def __repr__(self) -> str:
        """Show the shape of a tensor instead of its values to reduce noise.
        """
        sampled_token_probs_repr = ("None" if self.sampled_token_probs is None
                                    else self.sampled_token_probs.shape)
        sampled_token_ids_repr = ("None" if self.sampled_token_ids is None else
                                  self.sampled_token_ids.shape)
        return (
            f"SamplerOutput(outputs={self.outputs}, "
            f"sampled_token_probs={sampled_token_probs_repr}, "
            f"sampled_token_ids={sampled_token_ids_repr}, "
            f"spec_decode_worker_metrics={self.spec_decode_worker_metrics})")


@dataclass
class PoolerOutput:
    """The output from a pooling operation in the embedding model."""
    outputs: List[EmbeddingSequenceGroupOutput]

    spec_decode_worker_metrics: Optional["SpecDecodeWorkerMetrics"] = None

    def __getitem__(self, idx: int):
        return self.outputs[idx]

    def __setitem__(self, idx: int, value):
        self.outputs[idx] = value

    def __len__(self):
        return len(self.outputs)

    def __eq__(self, other: object):
        return isinstance(other,
                          self.__class__) and self.outputs == other.outputs


def get_all_seq_ids(
        seq_group_metadata_list: List[SequenceGroupMetadata]) -> List[int]:
    """Given a list of SequenceGroupMetadata, create a list of all
    sequence ids.
    """
    return [seq_id for sg in seq_group_metadata_list for seq_id in sg.seq_data]


class HiddenStates:
    """Hidden states corresponding to in-progress sequences.
    Used in speculative decoding to pass hidden states from
    the target model to the proposer model in the subsequent step.

    seq_ids are the sequence ids of each entry of the batch
    dimension of the hidden_states tensor"""

    def __init__(self, seq_group_metadata_list: List[SequenceGroupMetadata],
                 hidden_states: torch.Tensor):
        assert len(seq_group_metadata_list) == len(hidden_states)
        self.seq_ids: List[int] = get_all_seq_ids(seq_group_metadata_list)
        self.hidden_states: torch.Tensor = hidden_states

    def update(self, seq_group_metadata_list: List[SequenceGroupMetadata],
               hidden_states: torch.Tensor) -> None:
        """Update hidden states from target model invocation."""
        assert len(seq_group_metadata_list) == len(hidden_states)
        self.seq_ids.extend(get_all_seq_ids(seq_group_metadata_list))
        self.hidden_states = torch.cat([self.hidden_states, hidden_states])

    def prune(self,
              seq_group_metadata_list: List[SequenceGroupMetadata]) -> None:
        """Prune to provided list of sequence ids."""
        seq_ids = get_all_seq_ids(seq_group_metadata_list)
        if seq_ids != self.seq_ids:
            # Batch contents changed - prune removed sequences.
            index = [self.seq_ids.index(seq_id) for seq_id in seq_ids]
            self.hidden_states = self.hidden_states[index]
            self.seq_ids = seq_ids


@dataclass
class ExecuteModelRequest:
    """The model execution request, containing CPU metadata only. The LLM
    engine should create an instance of this class for each request batch."""
    # The sequence group metadata list.
    seq_group_metadata_list: List[SequenceGroupMetadata]
    # Blocks to swap in. List of CPU -> GPU block number.
    blocks_to_swap_in: List[Tuple[int, int]] = field(default_factory=list)
    # Blocks to swap out. List of GPU -> CPU block number.
    blocks_to_swap_out: List[Tuple[int, int]] = field(default_factory=list)
    # Blocks to copy. Source to dest block.
    blocks_to_copy: List[Tuple[int, int]] = field(default_factory=list)

    # Blocks to migrate. list of GPU -> [GPU, rank].
    blocks_to_migrate: List[Tuple[int, int, int]] = field(default_factory=list)
<<<<<<< HEAD
    # Dest superblock idx and rank. Note: we only set 1 superblock in master
    superblock_to_migrate: Optional[Tuple[int, int]] = None
=======
  	# Dest chunk idx and rank. Note: we only set 1 chunk in master

    chunk_to_migrate: Optional[Tuple[int, int]] = None
>>>>>>> d7a4c605
    # The number of slots for lookahead decoding.
    num_lookahead_slots: int = 0
    # The number of requests in the running queue.
    running_queue_size: int = 0
    # Optional hidden states from prior step.
    previous_hidden_states: Optional[HiddenStates] = None
    # The number of forward steps to run.
    num_steps: int = 1

    def clone(
        self, seq_group_metadata_list: List[SequenceGroupMetadata]
    ) -> "ExecuteModelRequest":
        """Clone the request with a new sequence group metadata list."""
        return ExecuteModelRequest(
            seq_group_metadata_list=seq_group_metadata_list,
            blocks_to_swap_in=self.blocks_to_swap_in.copy(),
            blocks_to_swap_out=self.blocks_to_swap_out.copy(),
            blocks_to_copy=self.blocks_to_copy.copy(),
            blocks_to_migrate=self.blocks_to_migrate.copy(),
            num_lookahead_slots=self.num_lookahead_slots,
            running_queue_size=self.running_queue_size,
            previous_hidden_states=self.previous_hidden_states,
            num_steps=self.num_steps,
        )<|MERGE_RESOLUTION|>--- conflicted
+++ resolved
@@ -876,14 +876,9 @@
 
     # Blocks to migrate. list of GPU -> [GPU, rank].
     blocks_to_migrate: List[Tuple[int, int, int]] = field(default_factory=list)
-<<<<<<< HEAD
+
     # Dest superblock idx and rank. Note: we only set 1 superblock in master
     superblock_to_migrate: Optional[Tuple[int, int]] = None
-=======
-  	# Dest chunk idx and rank. Note: we only set 1 chunk in master
-
-    chunk_to_migrate: Optional[Tuple[int, int]] = None
->>>>>>> d7a4c605
     # The number of slots for lookahead decoding.
     num_lookahead_slots: int = 0
     # The number of requests in the running queue.
